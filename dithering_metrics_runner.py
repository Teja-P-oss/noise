from __future__ import annotations
import os
from pathlib import Path
from typing import Dict

import numpy as np
import matplotlib.pyplot as plt
import imageio.v2 as iio
from skimage.metrics import peak_signal_noise_ratio as psnr
from typing import Dict, List, Optional, Union

from dithering_algorithms import (
    INPUT_BIT_DEPTH,
    MAX_VAL,
    DTYPE_IMG,
    LFSR,
    create_input_gradient_image,
<<<<<<< HEAD
    srled_dither,
    truncation_dither,
    random_dither,
    ordered_dither
=======
    truncate,
    rounding,
    ased_dither,
>>>>>>> b61964f0
)

# -----------------------------------------------------------------------------
# Utility helpers
# -----------------------------------------------------------------------------

def analyze_patterns(img: np.ndarray) -> Dict[str, int]:
    """Re‑use helper from the original runner (unchanged)."""
    data = img.astype(np.int64)
    h, w = data.shape
    res: Dict[str, int] = {}
    col_sums = data.sum(axis=0) if w else np.array([])
    if col_sums.size:
        mean = int(col_sums.mean())
        res["vert_line_metric"] = int(np.sqrt(((col_sums - mean) ** 2).mean()))
    else:
        res["vert_line_metric"] = 0
    row_sums = data.sum(axis=1) if h else np.array([])
    if row_sums.size:
        mean_r = int(row_sums.mean())
        res["horiz_line_metric"] = int(np.sqrt(((row_sums - mean_r) ** 2).mean()))
    else:
        res["horiz_line_metric"] = 0
    res["texture_col_diff_metric"] = int(np.abs(np.diff(col_sums)).mean()) if col_sums.size > 1 else 0
    res["texture_row_diff_metric"] = int(np.abs(np.diff(row_sums)).mean()) if row_sums.size > 1 else 0
    return res


def mse(a: np.ndarray, b: np.ndarray) -> float:
    """Mean‑square error computed in float32 for precision."""
    diff = a.astype(np.float32) - b.astype(np.float32)
    return float(np.mean(diff * diff))

def run_dithering_comparison(
    *,
    image_height: int = 512,
    image_width: int = 512,
    reduction_bits_list: Optional[List[int]] = None,
    dump_dir: Union[str, Path] = "outputs_bmp",
) -> None:

    reduction_bits_list = reduction_bits_list or [2, 4, 6]
    dump_dir = Path(dump_dir)
    dump_dir.mkdir(parents=True, exist_ok=True)

    lfsr_seed = 0xD3ADBEEF
    lfsr_taps = (32, 22, 2, 1)
    noise_lfsr = LFSR(lfsr_seed, lfsr_taps)
    dist_lfsr = LFSR(lfsr_seed + 1, lfsr_taps)

    for is_rgb in [True]:  # grayscale only for now – mirror original
        input_image = create_input_gradient_image(image_height, image_width, is_rgb=is_rgb)
        img_type = "RGB" if is_rgb else "Grayscale"
        channels = 3 if is_rgb else 1
        print(f"\n=== {img_type} ({image_height}×{image_width}) - 10-bit input ===")

        # also save the *source* once (avoid repeats across reductions)
        src_fname = dump_dir / f"Original_{img_type.lower()}_{image_height}x{image_width}.bmp"
        if not src_fname.exists():
            _write_bmp(src_fname, input_image)

        for rbits in reduction_bits_list:
            out_bits = INPUT_BIT_DEPTH - rbits
            print(f"\n-- Reduction: {rbits} bits  ⇒  {out_bits}-bit output --")

            algos: Dict[str, np.ndarray | None] = {
                "Original": input_image,
                "Trunc": None,
                "Ordered": None,
                "Random": None,
                "srled K3 S0": None,
                #"srled K3 S1": None,
            }
            psnr_res: Dict[str, float] = {}
            mse_res: Dict[str, float] = {}
            patt_res: Dict[str, Dict[str, int]] = {}

            # ---------------------------------------------------
            # Run all algorithms
            # ---------------------------------------------------
            for name in algos:
                if name == "Original":
                    continue  # already have the input

                # allocate output container per‑algo
                out_full = np.zeros_like(input_image, dtype=DTYPE_IMG)

                for ch in range(channels):
                    src = input_image[..., ch] if is_rgb else input_image
                    if name == "Trunc":
<<<<<<< HEAD
                        out = truncation_dither(src, rbits)
                    elif name == "srled K3 S0":
                        out = srled_dither(src, rbits, noise_lfsr, dist_lfsr, noise_strength=0)
                    elif name == "srled K3 S1":
                        out = srled_dither(src, rbits, noise_lfsr, dist_lfsr, noise_strength=1)
                    elif name == "Ordered":
                        out = ordered_dither(src, rbits)
                    elif name == "Random":
                        out = random_dither(src, rbits)
=======
                        out = truncate(src, rbits)
                    elif name == "Rounding":
                        out = rounding(src, rbits)
                    elif name == "ased K3 S0":
                        out = ased_dither(src, rbits, noise_lfsr, dist_lfsr, noise_strength=0)
                    elif name == "ased K3 S1":
                        out = ased_dither(src, rbits, noise_lfsr, dist_lfsr, noise_strength=1)
>>>>>>> b61964f0
                    else:
                        raise RuntimeError("Unknown algorithm label – keep list in sync")

                    if is_rgb:
                        out_full[..., ch] = out
                    else:
                        out_full = out

                algos[name] = out_full

                # --------------------------- metrics per algorithm
                if is_rgb:
                    psnr_ch = [psnr(input_image[..., c], out_full[..., c], data_range=MAX_VAL) for c in range(3)]
                    mse_ch = [mse(input_image[..., c], out_full[..., c]) for c in range(3)]
                    psnr_res[name] = sum(psnr_ch) / 3
                    mse_res[name] = sum(mse_ch) / 3

                    patt_aggr = {k: 0 for k in analyze_patterns(out_full[..., 0])}
                    for c in range(3):
                        p = analyze_patterns(out_full[..., c])
                        for k in patt_aggr:
                            patt_aggr[k] += p[k]
                    for k in patt_aggr:
                        patt_aggr[k] //= 3
                    patt_res[name] = patt_aggr
                else:
                    psnr_res[name] = psnr(input_image, out_full, data_range=MAX_VAL)
                    mse_res[name] = mse(input_image, out_full)
                    patt_res[name] = analyze_patterns(out_full)

                print(
                    f"  {name:<10}  PSNR={psnr_res[name]:6.2f} dB  "
                    f"MSE={mse_res[name]:8.2f}  "
                    f"V:{patt_res[name]['vert_line_metric']:<4} "
                    f"H:{patt_res[name]['horiz_line_metric']:<4} "
                )

                # -------------- dump BMP (including 16‑bit → 8‑bit scale)
                fname = dump_dir / f"{name.replace(' ', '_')}_RB{rbits}_{img_type.lower()}.bmp"
                _write_bmp(fname, out_full)

            # ---------------------------------------------------
            # Visual comparison (unchanged)
            # ---------------------------------------------------
            _show_comparison_fig(algos, img_type, image_height, image_width, MAX_VAL)


# -----------------------------------------------------------------------------
# Helper: write BMP, scaling ≥9‑bit sources down to 8‑bit first
# -----------------------------------------------------------------------------

def _write_bmp(path: Path, img: np.ndarray) -> None:
    """Save *img* as an 8‑bit BMP to *path* (RGB or grayscale)."""
    if img.dtype != np.uint8 or MAX_VAL > 255:
        # scale to full 0‑255 range; works for both 1‑ & 3‑channel images
        img8 = (img.astype(np.float32) * (255.0 / MAX_VAL)).round().astype(np.uint8)
    else:
        img8 = img

    iio.imwrite(path, img8, format="bmp")


def _show_comparison_fig(algos: Dict[str, np.ndarray], img_type: str, h: int, w: int, vmax: int) -> None:
    n_alg = len(algos)
    fig, axes = plt.subplots(2, n_alg, figsize=(n_alg * 3, 6))
    fig.suptitle(f"{img_type} – output comparison", fontsize=14)

    zoom = 4
    h_z, w_z = h // zoom, w // zoom
    y0, x0 = h // 2 - h_z // 2, w // 2 - w_z // 2
    sl = (slice(y0, y0 + h_z), slice(x0, x0 + w_z))

    is_rgb = algos["Original"].ndim == 3
    cmap = None if is_rgb else "gray"

    for idx, (name, im) in enumerate(algos.items()):
        display_im = im.astype(np.float32) / vmax

        axes[0, idx].imshow(display_im, cmap=cmap, vmin=0, vmax=1.0)
        axes[0, idx].set_title(name, fontsize=8)
        axes[0, idx].axis("off")

        zoom_im = display_im[sl] if not is_rgb else display_im[sl[0], sl[1], :]
        axes[1, idx].imshow(zoom_im, cmap=cmap, vmin=0, vmax=1.0, interpolation="nearest")
        axes[1, idx].set_title("zoom×4", fontsize=8)
        axes[1, idx].axis("off")

    plt.tight_layout(rect=[0, 0.03, 1, 0.95])
    plt.show()


if __name__ == "__main__":
    run_dithering_comparison()<|MERGE_RESOLUTION|>--- conflicted
+++ resolved
@@ -15,16 +15,11 @@
     DTYPE_IMG,
     LFSR,
     create_input_gradient_image,
-<<<<<<< HEAD
     srled_dither,
-    truncation_dither,
     random_dither,
-    ordered_dither
-=======
+    ordered_dither,
     truncate,
-    rounding,
-    ased_dither,
->>>>>>> b61964f0
+    rounding
 )
 
 # -----------------------------------------------------------------------------
@@ -93,6 +88,7 @@
             algos: Dict[str, np.ndarray | None] = {
                 "Original": input_image,
                 "Trunc": None,
+                #"Rounding": None,
                 "Ordered": None,
                 "Random": None,
                 "srled K3 S0": None,
@@ -115,8 +111,7 @@
                 for ch in range(channels):
                     src = input_image[..., ch] if is_rgb else input_image
                     if name == "Trunc":
-<<<<<<< HEAD
-                        out = truncation_dither(src, rbits)
+                        out = truncate(src, rbits)
                     elif name == "srled K3 S0":
                         out = srled_dither(src, rbits, noise_lfsr, dist_lfsr, noise_strength=0)
                     elif name == "srled K3 S1":
@@ -125,15 +120,6 @@
                         out = ordered_dither(src, rbits)
                     elif name == "Random":
                         out = random_dither(src, rbits)
-=======
-                        out = truncate(src, rbits)
-                    elif name == "Rounding":
-                        out = rounding(src, rbits)
-                    elif name == "ased K3 S0":
-                        out = ased_dither(src, rbits, noise_lfsr, dist_lfsr, noise_strength=0)
-                    elif name == "ased K3 S1":
-                        out = ased_dither(src, rbits, noise_lfsr, dist_lfsr, noise_strength=1)
->>>>>>> b61964f0
                     else:
                         raise RuntimeError("Unknown algorithm label – keep list in sync")
 
